<a name="Top"></a>

# Iago, A Load Generator README
[![Build Status](https://secure.travis-ci.org/twitter/iago.png)](http://travis-ci.org/twitter/iago)

* <a href="#Iago Quick Start">Iago Quick Start</a>
  - <a href="#Iago Prerequisites">Iago Prerequisites</a>
  - <a href="#Preparing Your Test">Preparing Your Test</a>
  - <a href="#Executing Your Test">Executing Your Test</a>
* <a href="#Iago Overview">Iago Overview</a>
  - <a href="#Supported Services">Supported Services</a>
  - <a href="#Transaction Requirements">Transaction Requirements</a>
  - <a href="#Sources of Transactions">Sources of Transactions</a>
* <a href="#Iago Architecture Overview">Iago Architecture Overview</a>
* <a href="#Implementing Your Test">Implementing Your Test</a>
  - <a href="#Scala Example">Scala Example</a>
  - <a href="#Scala Thrift Example">Scala Thrift Example</a>
  - <a href="#Java Example">Java Example</a>
  - <a href="#Java Thrift Example">Java Thrift Example</a>
  - <a href="#Code Annotations for the Examples">Code Annotations for the Examples</a>
* <a href="#Configuring Your Test">Configuring Your Test</a>
* <a href="#Contributing">Contributing to Iago</a>

<a name="Iago Quick Start"></a>

## Iago Quick Start

NOTE: This repo has only recently been made public and our velocity is high at the moment. Please join [iago-users@googlegroups.com](https://groups.google.com/d/forum/iago-users) for updates and to ask questions.

If you are already familiar with the Iago Load Generation tool, follow these steps to get started; otherwise, start with the <a href="http://twitter.github.com/iago/">Iago Overview</a> and perhaps <a href="http://twitter.github.com/iago/philosophy.html">Iago Philosophy</a>, also known as "Why Iago?". For questions, please contact [iago-users@googlegroups.com](https://groups.google.com/d/forum/iago-users).

<a name="Iago Prerequisites"></a>

### Iago Prerequisites

1. Download and unpack the Iago distribution.
We support Scala 2.9 and recommend you clone the latest master: <a href="https://github.com/twitter/iago/zipball/master">master</a>.

2. Read the documentation.

<a name="Preparing Your Test"></a>

### Preparing Your Test

1. Identify your transaction source; see <a href="#Transaction Requirements">Transaction Requirements</a> and <a href="#Sources of Transactions">Sources of Transactions</a> for more information.
2. In Scala, extend the Iago server's `RecordProcessor` or `ThriftRecordProcessor` class, or in Java, extend `LoadTest` or `ThriftLoadTest`; see <a href="#Implementing Your Test">Implementing Your Test</a> for more information.
3. Create a `launcher.scala` file in your Iago `config` directory with the appropriate settings; see <a href="#Configuring Your Test">Configuring Your Test</a> for more information.

<a name="Executing Your Test"></a>

### Executing Your Test

Launch Iago from the distribution with `java` `-jar` *iago_jar* `-f` *your_config*. This will create the Iago processes for you and configure it to use your transactions. To kill a running job, add `-k` to your launch parameters: `java` `-jar` *iago_jar* `-f` *your_config* `-k`.

If you launch your Iago job on your local machine and an old Iago job is still running, it probably won't get far: it will attempt to re-use a port and fail. You want to kill the running job, as described above.

<em>If you build via Maven,</em> then you might wonder "How do I launch Iago 'from the distribution'?" The steps are:
<pre>
% <kbd>mvn package -DskipTests</kbd>
% <kbd>mkdir tmp; cd tmp</kbd>
% <kbd>unzip ../target/iago-<var>version</var>-package-dist.zip</kbd>
% <kbd>java -jar iago-<var>version</var>.jar -f config/<var>my_config</var>.scala</kbd>
</pre>
Don't assume that you can skip the package/unzip steps if you're just changing a config file. You need to re-package and unzip again.

If you are using Iago as a library, for example, in the case of testing over the Thrift protocol or building more complex tests with HTTP or Memcached/Kestrel, you should instead add a task to your project's configuration. See <a href="#Configuring Your Test">Configuring Your Test</a> for more information.

[Top](#Top)

<a name="Iago Overview"></a>

## Iago Overview

Iago is a load generation tool that replays production or synthetic traffic against a given target. Among other things, it differs from other load generation tools in that it attempts to hold constant the transaction rate. For example, if you want to test your service at 100K requests per minute, Iago attempts to achieve that rate.

Because Iago replays traffic, you must specify the source of the traffic. You use a transaction log as the source of traffic, in which each transaction generates a _request_ to your service that your service processes.

Replaying transactions at a fixed rate enables you to study the behavior of your service under an anticipated load. Iago also allows you to identify bottlenecks or other issues that may not be easily observable in a production environment in which your maximum anticipated load occurs only rarely.

[Top](#Top)

<a name="Supported Services"></a>

### Supported Services

Iago can generate service requests that travel the net in different ways and are in different formats. The code that does this is in a Transport, a class that extends <code>ParrotTransport</code>. Iago comes with several Transports already defined. When you configure your test, you will need to set some parameters; to understand which of those parameters are used and how they are used, you probably want to look at the source code for your test's Transport class.

* HTTP: Use <a href="https://github.com/twitter/iago/blob/master/src/main/scala/com/twitter/parrot/server/FinagleTransport.scala">FinagleTransport</a>
* Thrift: Use <a href="https://github.com/twitter/iago/blob/master/src/main/scala/com/twitter/parrot/server/ThriftTransport.scala">ThriftTransport</a>
* Memcached: Use <a href="https://github.com/twitter/iago/blob/master/src/main/scala/com/twitter/parrot/server/MemcacheTransport.scala">MemcacheTransport</a>
* Kestrel: Use <a href="https://github.com/twitter/iago/blob/master/src/main/scala/com/twitter/parrot/server/KestrelTransport.scala">KestrelTransport</a>
* UDP: Use <a href="https://github.com/twitter/iago/blob/master/src/main/scala/com/twitter/parrot/server/ParrotUdpTransport.scala">ParrotUdpTransport</a>

Your service is typically an HTTP or Thrift service written in either Scala or Java.

[Top](#Top)

<a name="Transaction Requirements"></a>

### Transaction Requirements

For replay, Iago recommends you scrub your logs to only include requests which meet the following requirements:

* **Idempotent**, meaning that re-execution of a transaction any number of times yields the same result as the initial execution.
* **Commutative**, meaning that transaction order is not important. Although transactions are initiated in replay order, Iago's internal behavior may change the actual execution order to guarantee the transaction rate. Also, transactions that implement `Future` responses are executed asynchronously. You can achieve ordering, if required, by using Iago as a library and initiating new requests in response to previous ones. Examples of this are available.

Unless you change your configuration's <code>reuseFile</code> parameter, make sure that your sample log has at least 1000 items.

[Top](#Top)

<a name="Sources of Transactions"></a>

### Sources of Transactions

Transactions typically come from logs, such as the following:

* Web server logs capture HTTP transactions.
* Proxy server logs can capture transactions coming through a server. You can place a proxy server in your stack to capture either HTTP or Thrift transactions.
* Network sniffers can capture transactions as they come across a physical wire. You can program the sniffer to create a log of transactions you identify for capture.

In some cases, transactions do not exist. For example, transactions for your service may not yet exist because they are part of a new service, or you are obligated not to use transactions that contain sensitive information. In such cases, you can provide _synthetic_ transactions, which are transactions that you create to model the operating environment for your service. When you create synthetic transactions, you must statistically distribute your transactions to match the distribution you expect when your service goes live.

[Top](#Top)

<a name="Iago Architecture Overview"></a>

## Iago Architecture Overview

Iago consists of one or more Iago _feeders_, which reads your transaction source, and one or more Iago servers, which format and deliver requests to the service you want to test. The feeder contains a `Poller` object, which is responsible for guaranteeing one minute's worth of transactions in the pipeline to the Iago servers. Metrics are available in logs, and we expect future enhancements to support parsing and visualizing this data.

The Iago servers generate requests to your service. Together, all Iago servers generate the specified number of requests per minute. A Iago server's `RecordProcessor` object executes your service and maps the transaction to the format required by your service.

[Top](#Top)

<a name="Implementing Your Test"></a>

## Implementing Your Test

The following sections show examples of implementing your test in both Scala and Java. See <a href="#Code Annotations for the Examples">Code Annotations for the Examples</a> for information about either example.

[Top](#Top)

<a name="Scala Example"></a>

### Scala Example

<p>To implement a load test in Scala, you must extend the Iago server's <code>RecordProcessor</code> class to specify how to map transactions into the requests that the Iago server delivers to your service. The following example shows a <code>RecordProcessor</code> subclass that implements a load test on an <code>EchoService</code> HTTP service:</p>

```scala
package com.twitter.example

import org.apache.thrift.protocol.TBinaryProtocol

import com.twitter.parrot.processor.RecordProcessor                                     // 1
import com.twitter.parrot.thrift.ParrotJob                                              // 2
import com.twitter.parrot.server.{ParrotRequest,ParrotService}                          // 3
import com.twitter.logging.Logger
import org.jboss.netty.handler.codec.http.HttpResponse

import thrift.EchoService

class EchoLoadTest(parrotService: ParrotService[ParrotRequest, HttpResponse]) extends RecordProcessor {
  val client = new EchoService.ServiceToClient(service, new TBinaryProtocol.Factory())  // 4
  val log = Logger.get(getClass)

  def processLines(job: ParrotJob, lines: Seq[String]) {                                // 5
    lines map { line =>
      client.echo(line) respond { rep =>
        if (rep == "hello") {
          client.echo("IT'S TALKING TO US")                                             // 6
        }
        log.info("response: " + rep)                                                    // 7
      }
    }
  }
}
```

[Top](#Top)

<a name="Scala Thrift Example"></a>

### Scala Thrift Example

<p>To implement a Thrift load test in Scala, you must extend the Iago server's <code>Thrift RecordProcessor</code> class to specify how to map transactions into the requests that the Iago server delivers to your service. The following example shows a <code>ThriftRecordProcessor</code> subclass that implements a load test on an <code>EchoService</code> Thrift service:</p>

```scala
package com.twitter.example

import org.apache.thrift.protocol.TBinaryProtocol

import com.twitter.parrot.processor.ThriftRecordProcessor                               // 1
import com.twitter.parrot.thrift.ParrotJob                                              // 2
import com.twitter.parrot.server.{ParrotRequest,ParrotService}                          // 3
import com.twitter.logging.Logger

import thrift.EchoService

class EchoLoadTest(parrotService: ParrotService[ParrotRequest, Array[Byte]]) extends ThriftRecordProcessor(parrotService) {
  val client = new EchoService.ServiceToClient(service, new TBinaryProtocol.Factory())  // 4
  val log = Logger.get(getClass)

  def processLines(job: ParrotJob, lines: Seq[String]) {                                // 5
    lines map { line =>
      client.echo(line) respond { rep =>
        if (rep == "hello") {
          client.echo("IT'S TALKING TO US")                                             // 6
        }
        log.info("response: " + rep)                                                    // 7
      }
    }
  }
}
```
		
[Top](#Top)


<a name="Java Example"></a>

### Java Example

<p>To implement a load test in Java, you must extend the Iago server's <code>LoadTest</code> class to specify how to map transactions into the requests that the Iago server delivers to your service. The <code>LoadTest</code> class provides Java-friendly type mappings for the underlying Scala internals. The following example shows a <code>LoadTest</code> subclass that implements a load test on an <code>EchoService</code> HTTP service:    </p>

```java
package com.twitter.jexample;

import com.twitter.example.thrift.EchoService;
import com.twitter.parrot.processor.LoadTest;                                           // 1
import com.twitter.parrot.thrift.ParrotJob;                                             // 2
import com.twitter.parrot.server.ParrotRequest;                                         // 3

import com.twitter.parrot.server.ParrotService;                                         // 3
import com.twitter.util.Future;
import com.twitter.util.FutureEventListener;
import org.apache.thrift.protocol.TBinaryProtocol;
import org.jboss.netty.handler.codec.http.HttpResponse

import java.util.List;

public class EchoLoadTest extends LoadTest {
  EchoService.ServiceToClient client = null;

  public EchoLoadTest(ParrotService<ParrotRequest, HttpResponse> parrotService) {
    super(parrotService);
    client = new EchoService.ServiceToClient(service(), new TBinaryProtocol.Factory()); // 4
  }

  public void processLines(ParrotJob job, List<String> lines) {                         // 5
    for(String line: lines) {
      Future<String> future = client.echo(line);
      future.addEventListener(new FutureEventListener<String>() {
        public void onSuccess(String msg) {
          System.out.println("response: " + msg);
        }

      public void onFailure(Throwable cause) {
        System.out.println("Error: " + cause);
      }
     });
    }
  }
}
```
		
[Top](#Top)

<a name="Java Example"></a>

### Java Thrift Example

<p>To implement a Thrift load test in Java, you must extend the Iago server's <code>ThriftLoadTest</code> class to specify how to map transactions into the requests that the Iago server delivers to your service. The <code>ThriftLoadTest</code> class provides Java-friendly type mappings for the underlying Scala internals. The following example shows a <code>ThriftLoadTest</code> subclass that implements a load test on an <code>EchoService</code> Thrift service:    </p>

```java
package com.twitter.jexample;

import com.twitter.example.thrift.EchoService;
import com.twitter.parrot.processor.ThriftLoadTest;                                     // 1
import com.twitter.parrot.thrift.ParrotJob;                                             // 2
import com.twitter.parrot.server.ParrotRequest;                                         // 3
import com.twitter.parrot.server.ParrotService;                                         // 3
import com.twitter.util.Future;
import com.twitter.util.FutureEventListener;
import org.apache.thrift.protocol.TBinaryProtocol;

import java.util.List;

public class EchoLoadTest extends ThriftLoadTest {
  EchoService.ServiceToClient client = null;

  public EchoLoadTest(ParrotService<ParrotRequest, byte[]> parrotService) {
    super(parrotService);
    client = new EchoService.ServiceToClient(service(), new TBinaryProtocol.Factory()); // 4
  }

  public void processLines(ParrotJob job, List&lt;String&gt; lines) {                         // 5
    for(String line: lines) {
      Future&lt;String&gt; future = client.echo(line);
      future.addEventListener(new FutureEventListener&lt;String&gt;() {
        public void onSuccess(String msg) {
          System.out.println("response: " + msg);
        }

      public void onFailure(Throwable cause) {
        System.out.println("Error: " + cause);
      }
     });
    }
  }
}
```
		
[Top](#Top)

<a name="Code Annotations for the Examples"></a>

### Code Annotations for the Examples

You define your Iago subclass to execute your service and map transactions to requests for your service:

1. Import `com.twitter.parrot.processor.RecordProcessor` (Scala) or `LoadTest` (Java), whose instance will be executed by a Iago server.
2. Import `com.twitter.parrot.thrift.ParrotJob`, which contains the Iago server class.
3. Import `com.twitter.parrot.server.ParrotService` and `com.twitter.parrot.server.ParrotRequest`
4. Create an instance of your service to be placed under test. Your service is a client of the Iago service.
5. Define a `processLines` method to format the request and and execute your service.
6. Optionally, you can initiate a new request based on the response to a previous one.
7. Optionally, do something with the response. In this example, the response is logged.

[Top](#Top)

<a name="Configuring Your Test"></a>

## Configuring Your Test

To configure your test, create a `launcher.scala` file that that creates a `ParrotLauncherConfig` instance with the configuration parameters you want to set.

There are several parameters to set. A good one to <a href="#Supported Services">figure out early is <code>transport</code></a>; that will in turn help you to find out what, e.g., <code>responseType</code> you need.

The following example shows parameters for testing a Thrift service:

```scala
import com.twitter.parrot.config.ParrotLauncherConfig

new ParrotLauncherConfig {
  distDir = "."
  jobName = "load_echo"
  port = 8080
  victims = "localhost"
  log = "logs/yesterday.log"
  requestRate = 1
  numInstances = 1
  duration = 5
  timeUnit = "MINUTES" // affects duration; does not affect requestRate

  imports = "import com.twitter.example.EchoLoadTest"
  responseType = "Array[Byte]"
  transport = "ThriftTransport"
  loadTest = "new EchoLoadTest(service.get)"
  parser = "thrift"
}
```

**Note:** For a sample configuration file, see `config/launcher.scala` within the Iago distribution</a>.

You can specify any of the following parameters:

<table border="1" cellpadding="1">
<thead>
<tr>
<th>Parameter</th>
<th>Description</th>
<th>Required or<br/>Default Value</th>
</tr>
</thead>
<tr>
    <td><code>jobName</code></td>
    <td><p>A string value that specifies the the name of your test.</p>
    <p><b>Example: </b><code>jobName = "testing_tasty_new_feature"</code></p></td>
    <td><b>Required</b></td>
</tr>
<tr>
    <td><code>log</code></td>
    <td><p>A string value that specifies the complete path to the log you want Iago to replay. The log should be on your local file system. The log should have at least 1000 items or you should change the <code>reuseFile</code> parameter.</p>
    <p><b>Example: </b><code>log = "logs/yesterday.log"</code></p></td>
    <td><b>Required</b></td>
</tr>
<tr>
    <td><code>victims</code></td>
    <td><p>A string of comma-separated values that specify the hosts on which to execute the load test.</p>
    <p><b>Example: </b><code>victims = "www1,www2"</code></p></td>
    <td><b>Required</b></td>
</tr>
<tr>
    <td><code>port</code></td>
    <td><p>An integer value that specifies the port on which to deliver requests to the <code>victims</code>.</p>
    <p><b>Example: </b><code>port = 9000</code></p></td>
    <td><b>Required</b></td>
</tr>
<tr>
    <td><code>distDir</code></td>
    <td><p>The subdirectory of your project you're running from, if any.</p>
    <p><b>Example: </b><code>distDir = "target"</code></p></td>
    <td><i>"."</i></td>
</tr>
<tr>
    <td><code>customLogSource</code></td>
    <td><p>A string with Scala code that will be put into the Feeder config</p>
    <p><b>Example: </b><code>customLogSource = "FILL IN HERE"</code></p></td>
    <td><i>""</i></td>
</tr>
<tr>
    <td><code>scheme</code></td>
    <td><p>A string value that specifies the scheme portion of a URI.</p>
    <p><b>Example: </b><code>scheme = "http"</code></p></td>
    <td><code>http</code></td>
</tr>
<tr>
    <td><code>header</code></td>
    <td><p>A string value that specifies the HTTP Host header.</p>
    <p><b>Example: </b><code>header = "api.yourdomain.com"</code></p></td>
    <td><code>""</code></td>
</tr>
<tr>
    <td><code>duration</code></td>
    <td><p>An integer value that specifies the time to run the test in <code>timeUnit</code> units.</p>
    <p><b>Example: </b><code>duration = 5</code></p></td>
    <td><code>&nbsp;</code></td>
</tr>
<tr>
    <td><code>timeUnit</code></td>
    <td><p>A string value that specifies time unit of the <code>duration</code>. It contains one of the following values:
        <ul>
            <li> "MINUTES"
            <li> "HOURS"
            <li> "DAYS"
        </ul></p>
    <p><b>Example: </b><code>timeUnit = "MINUTES"</code></p></td>
    <td><code>&nbsp;</code></td>
</tr>
<tr>
    <td><code>maxRequests</code></td>
    <td><p>An integer value that specifies the total number of requests to submit to your service.</p>
    <p><b>Example: </b><code>maxRequests = 10000</code></p></td>
    <td><code>1000</code></td>
</tr>
<tr>
    <td><code>reuseFile</code></td>
    <td><p>A boolean value that specifies whether or not to stop the test when the input log has been read through. Setting this value to true will result in Iago starting back at the beginning of the log when it exhausts the contents. If this is true, your log file should at least be 1,000 lines or more.</p>
    <p><b>Example: </b><code>reuseFile = false</code></p></td>
    <td><code>true</code></td>
</tr>
<tr>
    <td><code>requestRate</code></td>
    <td><p>An integer value that specifies the number of requests per second to submit to your service.</p>
<<<<<<< HEAD
    <p><b>Example: </b><code>requestRate = 10</code></p>
    <p>Note: if using multiple server instances, requestRate is per-instance, not aggregate, so effective rate becomes numInstances * requestRate.</p></td>
=======
    <p><b>Example: </b><code>requestRate = 10</code></p></td>
    <p>Note: if using multiple server instances, requestRate is per-instance, not aggregate.</p>
>>>>>>> 7a070c1c
    <td><code>1</code></td>
</tr>
<tr>
    <td><code>loggers</code></td>
    <td><p>A List of LoggerFactories; allows you to define the type and level of logging you want</p>
    <p><b>Example:</b></p>
<pre>import com.twitter.logging.LoggerFactory
import com.twitter.logging.config._

new ParrotLauncherConfig {
  ...
  loggers = new LoggerFactory(
    level = Level.DEBUG,
    handlers = new ConsoleHandlerConfig()
  )
} </pre></td>
    <td><i>Nil</i></td>
</tr>
<tr>
    <td><code>numFeederInstances</code></td>
    <td><p>Will bring up the specified number of feeder instances</p>
    <p><b>Example: </b><code>numFeederInstances = 2</code></p></td>
    <td>1</td>
</tr>
<tr>
    <td><code>numInstances</code></td>
    <td><p>An integer value that specifies the number of Iago servers concurrently making requests to your service.</p>
    <p><b>Example: </b><code>numInstances = 2</code></p></td>
    <td><code>1</code></td>
</tr>
<tr>
    <td><code>parser</code></td>
    <td><p>A string value that specifies how the request is to be interpreted. It is one of the following values:<br/>
        <ul>
            <li> "http"
            <li> "thrift"
        </ul></p>
    <p><b>Example: </b><code>parser = "thrift"</code></p></td>
    <td><code>http</code></td>
</tr>
<tr>
    <td><code>verboseCmd</code></td>
    <td><p>A boolean value that specifies the level of feedback from Iago. A value of <code>true</code> specifies maximum feedback.</p>
    <p><b>Example: </b><code>verboseCmd = true</code></p></td>
    <td><code>false</code></td>
</tr>
<tr>
    <td><code>reuseConnections</code></td>
    <td><p>A boolean value that specifies whether connections to your service's hosts can be reused. A value of <code>true</code> enables reuse. Setting this to false greatly increases your use of ephemeral ports and can result in port exhaustion, causing you to achieve a lower rate than requested</p>
    <p><b>Example: </b><code>reuseConnections = false</code></p></td>
    <td><code>true</code></td>
</tr>
<tr>
    <td><code>doConfirm</code></td>
    <td><p>If set to false, you will not be asked to confirm the run.</p>
    <p><b>Example: </b><code>doConfirm = false</code></p></td>
    <td><i>true</i></td>
</tr>
<tr>
    <td><code>hostConnectionCoresize</code></td>
    <td><p>Number of connections per host that will be kept open, once established, until they hit max idle time or max lifetime</p>
    <p><b>Example: </b><code>hostConnectionCoresize = 1</code></p></td>
    <td><i>1</i></td>
</tr>
<tr>
    <td><code>hostConnectionLimit</code></td>
    <td><p>Limit on the number of connections per host</p>
    <p><b>Example: </b><code>hostConnectionLimit = 4</code></p></td>
    <td><i>Integer.MAX_VALUE</i></td>
</tr>
<tr>
    <td><code>hostConnectionIdleTimeInMs</code></td>
    <td><p>For any connection > coreSize, maximum amount of time, in milliseconds, between requests we allow before shutting down the connection</p>
    <p><b>Example: </b><code>hostConnectionIdleTimeInMs = 50000</code></p></td>
    <td><i>60000</i></td>
</tr>

<tr>
    <td><code>hostConnectionMaxIdleTimeInMs</code></td>
    <td><p>The maximum time in milliseconds that any connection (including within core size) can stay idle before shutdown</p>
    <p><b>Example: </b><code>hostConnectionMaxIdleTimeInMs = 500000</code></p></td>
    <td><i>300000</i></td>
</tr>
<tr>
    <td><code>hostConnectionMaxLifeTimeInMs</code></td>
    <td><p>The maximum time in milliseconds that a connection will be kept open</p>
    <p><b>Example: </b><code>hostConnectionMaxLifeTimeInMs = 10000</code></p></td>
    <td><i>Integer.MAX_VALUE</i></td>
</tr>
<tr>
    <td><code>maxPerHost</code></td>
    <td><p>Maximum number of parrot_server instances per mesos box</p>
    <p><b>Example: </b><code>maxPerHost = 3</code></p></td>
    <td><i>1</i></td>
</tr>
<tr>
    <td><code>serverXmx</code></td>
    <td><p>Defines heap size. Suggested not to be higher than 8 GB (will cause issues scheduling)</p>
    <p><b>Example: </b><code>serverXmx = 5000</code></p></td>
    <td><i>4000</i></td>
</tr>
<tr>
    <td><code>thriftClientId</code></td>
    <td><p>If you are making Thrift requests, your clientId</p>
    <p><b>Example: </b><code>thriftClientId = "projectname.staging"</code></p></td>
    <td><i>""</i></td>
</tr>
<tr>
    <td><code>createDistribution</code></td>
    <td><p>You can use this field to create your own distribution rate, instead of having a constant flow. You will need to create a subclass of RequestDistribution and import it.</p>
    <p><b>Example: </b><pre>createDistribution = """createDistribution = {
    rate => new MyDistribution(rate)
}"""</pre></p></td>
    <td><i>""</i></td>
</tr>
</tbody>
</table>

####Extension Point Parameters

<p><strong>Alternative Use:</strong> You can specify the following <em>extension point</em> parameters to configure projects in which Iago is used as both a feeder and server. The Iago feeder provides the log lines to your project, which uses these log lines to form requests that the Iago server then handles:</p>

<table border="1" cellpadding="6">
<thead>
<tr>
<th>Parameter</th>
<th>Description</th>
<th>Required or<br/>Default Value</th>
</tr>
</thead>
<tr>
    <td><code>imports</code></td>
    <td><p>Imports from this project to Iago</p>
    <p><b>Example: </b>If <code>ProjectX</code> includes Iago as a dependency, you would specify: <br/>
    <code>import org.jboss.netty.handler.codec.http.HttpResponse <br/>
    import com.twitter.<i>projectX</i>.util.ProcessorClass</code></p></td>
    <td><code>import org.jboss.netty.handler.codec.http.HttpResponse<br/>
    import com.twitter.parrot.util.LoadTestStub</code></td>
</tr>
<tr>
    <td><code>requestType</code></td>
    <td><p>The request type of requests from Iago.</p>
    <p><b>Examples:</b>
        <ul>
            <li> <code>ParrotRequest</code> for most services (including HTTP and Thrift)
        </ul> </p>
    </td>
    <td><code>ParrotRequest</code></td>
</tr>
<tr>
    <td><code>responseType</code></td>
    <td><p>The response type of responses from Iago.</p>
    <p><b>Examples:</b>
        <ul>
            <li> <code>HttpResponse</code> for an HTTP service
            <li> <code>Array[Byte]</code> for a Thrift service
        </ul> </p>
    </td>
    <td><code>HttpResponse</code></td>
</tr>
<tr>
    <td><code>transport</code></td>
    <td><p>The kind of transport to the server, which matches the <code>responseType</code> you want. </code></p>
    <p><b>Example: </b>The Thrift Transport will send your request and give back <code>Future[Array[Byte]]</code>.</p></td>
    <td><code>FinagleTransport</code></td>
</tr>
<tr>
    <td><code>loadTest</code></td>
    <td><p>Your processor for the Iago feeder's lines, which converts the lines into requests and sends them to the Iago server.</p>
    <p><b>Example: </b><code>new LoadTestStub(service.get)</code></p></td>
    <td><code>new LoadTestStub(service.get)</code></td>
</tr>
</tbody>
</table>

[Top](#Top)

<a name="Contributing to Iago "></a>

## Contributing to Iago

Iago is open source, hosted on Github <a href="http://github.com/twitter/iago">here</a>.
If you have a contribution to make, please fork the repo and submit a pull request.
<|MERGE_RESOLUTION|>--- conflicted
+++ resolved
@@ -452,13 +452,8 @@
 <tr>
     <td><code>requestRate</code></td>
     <td><p>An integer value that specifies the number of requests per second to submit to your service.</p>
-<<<<<<< HEAD
     <p><b>Example: </b><code>requestRate = 10</code></p>
-    <p>Note: if using multiple server instances, requestRate is per-instance, not aggregate, so effective rate becomes numInstances * requestRate.</p></td>
-=======
-    <p><b>Example: </b><code>requestRate = 10</code></p></td>
-    <p>Note: if using multiple server instances, requestRate is per-instance, not aggregate.</p>
->>>>>>> 7a070c1c
+    <p>Note: if using multiple server instances, requestRate is per-instance, not aggregate.</p></td>
     <td><code>1</code></td>
 </tr>
 <tr>
